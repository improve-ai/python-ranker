# Improve AI - Easily Optimize Apps with Reinforcement Learning

Optimize and personalize your apps with fast AI decisions that get smarter over time. Improve AI makes it simple to apply *Reinforcement Learning* to directly optimize revenue, user retention, or any other metric.

<<<<<<< HEAD
## Fast AI Decisions for Python

Improve AI provides quick on-device AI decisions that get smarter over time. It's like an AI *if/then* statement. Replace guesses in your app's configuration with AI decisions to increase your app's revenue, user retention, or any other metric automatically.

## Installation


#### Installation prerequisites
 - python 3.7+
 - in order to take advantage of fast feature encoding please install `gcc` and python headers: `python3-dev` or `python3-devel` (`sudo apt install gcc python3-dev` for apt and `sudo yum install gcc python3-devel` for yum or dnf)
 - for macOS it might be necessary to [build xgboost from sources](https://xgboost.readthedocs.io/en/stable/build.html) (otherwise `pip3 install xgboost` might fail)
 - if possible virtual environment (e.g. venv) usage is strongly encouraged
 - upgrading pip, wheel and packages is also a good idea:

    `pip3 install --upgrade pip wheel build`



#### Install with pip

To install from pip simply use:

`pip3 install improveai`

#### pip's cache
Fog big packages and small amount of RAM (e.g., 1 GB) pip's caching mechanism might cause Out Of Memory error resulting in 
"Killed" error message on e.g. xgboost installation attempt. 
To avoid this either purge pip's cache:

`pip3 cache purge`

or use `--no-cache-dir` flag


#### Build and install from cloned git repo

To install from cloned repo:     
 1. clone repo: git clone https://github.com/improve-ai/python-sdk    
 2. make sure you are in the cloned folder (python-sdk)    
 3. activate your virtualenv (if you are using one, if not you can skip this step; using venv is advised)    
 4. purge pip's cache:
    
    `pip3 cache purge`

 5. install wheel and cmake:    
    
    `pip3 install --upgrade pip build wheel cmake --no-cache-dir`

 6. install requirements:

    `pip3 install -r requirements.txt --no-cache-dir`

 7. to build package wheel call:

    `python3 -m build`

 8. install built wheel with pip:

    `pip3 install dist/improveai-7.0.1*.whl`

    where `*` represents system specific part of wheel name

## Initialization

[Gym](https://github.com/improve-ai/gym) needs new data (decisions and rewards) to train increasingly accurate models. 
Initializing `DecisionModel()` with `track_url` allows DecisionModel() to send decisions and rewards directly to [gym's](https://github.com/improve-ai/gym)
track endpoint. Easiest way to get started with deciding and rewarding is to import `DecisionModel` from `improveai`:

```python
from improveai import DecisionModel
=======
The heart of Improve AI is the *which()* statement. *which()* is like an AI if/then statement.

```python
greeting, decision_id = greetings_model.which('Hello', 'Howdy', 'Hola')
>>>>>>> 946c6d40
```

*which()* uses logic stored in a machine learning model, a decision model, to make the best choice.

Decision models are easily trained by assigning rewards for positive outcomes. *which()* chooses the option that provides the highest expected reward given the current conditions.

```python
if success:
   greetings_model.add_reward(1.0, decision_id)
```

When rewards are business metrics, such as revenue or user retention, the decisions will optimize to automatically improve those metrics over time.

*That's like A/B testing on steroids.*

However, unlike A/B testing, Improve AI may optionally use context to make the best decision.

Custom context can be provided via *given()*:


```python

greeting, decision_id = greetings_model.given({"language": "cowboy"}) \
                                       .which("Hello", "Howdy", "Hola")
```

Given the language is *cowboy*, the variant with the highest expected reward should be *"Howdy"* and the model would learn to make that choice.

### Numbers Too

What discount should we offer?

```python
discount, decision_id = discounts_model.which(0.1, 0.2, 0.3)
```

### Booleans

Dynamically enable feature flags for best performance...

```python
enabled, decision_id = features_model.given(givens=example_attributes).which(True, False)
```

### Complex Objects

```python
theme_variants = [
    { "textColor": "#000000", "backgroundColor": "#ffffff" },
    { "textColor": "#F0F0F0", "backgroundColor": "#aaaaaa" }]

theme, decision_id = themes_model.which(theme_variants)
```

Variants can be any JSON encodeable data structure of arbitrary complexity, including nested dictionaries, arrays, strings, numbers, nulls, and booleans.


### Example: Optimizing an Upsell Offer

Improve AI is powerful and flexible. Variants can be any JSON encodeable data structure including **strings**, 
**numbers**, **booleans**, **lists**, and **dictionaries**.

For a dungeon crawler game, say the user was purchasing an item using an In App Purchase. 
We can use Improve AI to choose an additional product to display as an upsell offer during checkout. 
With a few lines of code, we can train a model that will learn to optimize the upsell offer given the original product being purchased.

```python
from improveai import DecisionModel


# create DecisionModel object
upsell_model = DecisionModel(model_name='upsell_model', track_url=track_url)

# load model from a path / url
upsell_model_url = '<upsell model url>'
upsell_model.load(model_url=upsell_model_url)

product = {'name': 'red sword', 'price': 4.99}
# create upsell Decision object
upsell, upsell_decision_id = \
    upsell_model.given(givens=product).\
        which(*[{ "name": "gold", "quantity": 100, "price": 1.99 },
                { "name": "diamonds", "quantity": 10, "price": 2.99 },
                { "name": "red scabbard", "price": 0.99 }])
```

The product to be purchased is the red sword. Notice that the variants are dictionaries with a mix of string and numeric values.

The rewards in this case might be any additional revenue from the upsell.

```python
upsell_purchased = True  # flag indicating if decision was correct

if upsell_purchased:
    # assign reward
    upsell_model.add_reward(upsell['price'], decision_id=upsell_decision_id)
```

While it is reasonable to hypothesize that the red scabbard might be the best upsell offer to pair with the red sword, it is still a guess. Any time a guess is made on the value of a variable, instead use Improve AI to decide.

*Replace guesses with AI decisions.*


### Example: Performance Tuning

In the 2000s I was writing a lot of video streaming code. 
The initial motivation for Improve AI came out of my frustrations with attempting to 
tune video streaming clients across heterogeneous networks.

I was forced to make guesses on performance sensitive configuration defaults through 
slow trial and error. My client configuration code maybe looked something like this:

```python
config = {"bufferSize": 2048,
          "videoBitrate": 384000}
```

This is the code I wish I could have written:

```python
from itertools import product


buffer_sizes = [1024, 2048, 4096, 8192]
video_bit_rates = [256000, 384000, 512000]

config, config_decision_id = \
    config_model.which(*[{"bufferSize": bs, "videoBitrate": br} for bs, br in product(*[buffer_sizes, video_bit_rates])])
```

This example decides multiple variables simultaneously.
This multi-variate mode jointly optimizes both variables for the highest expected reward.

[//]: # (Notice that instead of a single list of variants, a dictionary mapping keys to lists of variants is provided to which. )

The rewards in this case might be negative to penalize any stalls during video playback.


```python
if video_stalled:
    config_model.add_reward(-0.001, decision_id=config_decision_id)
```

Improve AI frees us from having to overthink our configuration values during development. 
We simply give it some reasonable variants and let it learn from real world usage.

Look for places where you're relying on guesses or an executive decision and consider 
instead directly optimizing for the outcomes you desire.

## Installation


#### Installation prerequisites
 - python 3.7+
 - in order to take advantage of fast feature encoding please install `gcc` and python headers: `python3-dev` or `python3-devel` (`sudo apt install gcc python3-dev` for apt and `sudo yum install gcc python3-devel` for yum or dnf)
 - for macOS it might be necessary to [build xgboost from sources](https://xgboost.readthedocs.io/en/stable/build.html) (otherwise `pip3 install xgboost` might fail)
 - if possible virtual environment (e.g. venv) usage is strongly encouraged
 - upgrading pip, wheel and packages is also a good idea:

    `pip3 install --upgrade pip wheel build`



#### Install with pip

To install from pip simply use:

`pip3 install improveai`

#### pip's cache
Fog big packages and small amount of RAM (e.g., 1 GB) pip's caching mechanism might cause Out Of Memory error resulting in 
"Killed" error message on e.g. xgboost installation attempt. 
To avoid this either purge pip's cache:

`pip3 cache purge`

or use `--no-cache-dir` flag


#### Build and install from cloned git repo

To install from cloned repo:     
 1. clone repo: git clone https://github.com/improve-ai/python-sdk    
 2. make sure you are in the cloned folder (python-sdk)    
 3. activate your virtualenv (if you are using one, if not you can skip this step; using venv is advised)    
 4. purge pip's cache:
    
    `pip3 cache purge`

 5. install wheel and cmake:    
    
    `pip3 install --upgrade pip build wheel cmake --no-cache-dir`

 6. install requirements:

    `pip3 install -r requirements.txt --no-cache-dir`

 7. to build package wheel call:

    `python3 -m build`

 8. install built wheel with pip:

    `pip3 install dist/improveai-7.0.1*.whl`

    where `*` represents system specific part of wheel name

## Initialization

[Gym](https://github.com/improve-ai/gym) needs new data (decisions and rewards) to train increasingly accurate models. 
Initializing `DecisionModel()` with `track_url` allows DecisionModel() to send decisions and rewards directly to [gym's](https://github.com/improve-ai/gym)
track endpoint. Easiest way to get started with deciding and rewarding is to import `DecisionModel` from `improveai`:

```python
from improveai import DecisionModel
```

Possible `DecisionModel` initializations:
- `model_name != None` and `track_url != None` &#8594; decisions of `'grettings'` model are tracked and rewarded


```python
track_url = 'https://x5fvx48stc.execute-api.<region>.amazonaws.com/track'
decision_model = DecisionModel(model_name='greetings', track_url=track_url)
```

- `model_name != None` and `track_url == None` &#8594; decisions are not tracked nor rewarded

```python
# by default track_url = None
decision_model = DecisionModel(model_name='greetings')
```

- `model_name == None` and `track_url != None` &#8594; decisions are not tracked nor rewarded 
(`model_name` must not be None for a valid decision / reward)

```python
track_url = 'https://x5fvx48stc.execute-api.<region>.amazonaws.com/track'
# model_name is an obligatory parameter of DecisionModel's constructor
decision_model = DecisionModel(model_name=None, track_url=track_url)
```

- `model_name == None` and `track_url == None` &#8594; decisions are not tracked and rewarded
```python
# model_name is an obligatory parameter of DecisionModel's constructor
decision_model = DecisionModel(model_name=None)
```

Once model is initialized an existing XGBoost Improve AI model can be loaded. 
If `DecisionModel` was initialized with `model_name = None` then the `model_name` cached 
in the loaded booster will be set to `model_name` attribute of `DecisionModel`.

```python
decision_model.load(model_url='<URL or FS path to booster>')
```


## Privacy
  
It is strongly recommended to never include Personally Identifiable Information (PII) in variants or givens so that it is never tracked, persisted, or used as training data.

## Help Improve Our World

The mission of Improve AI is to make our corner of the world a little bit better each day. When each of us improve our corner of the world, the whole world becomes better. If your product or work does not make the world better, do not use Improve AI. Otherwise, welcome, I hope you find value in my labor of love. - Justin Chapweske<|MERGE_RESOLUTION|>--- conflicted
+++ resolved
@@ -2,10 +2,158 @@
 
 Optimize and personalize your apps with fast AI decisions that get smarter over time. Improve AI makes it simple to apply *Reinforcement Learning* to directly optimize revenue, user retention, or any other metric.
 
-<<<<<<< HEAD
-## Fast AI Decisions for Python
-
-Improve AI provides quick on-device AI decisions that get smarter over time. It's like an AI *if/then* statement. Replace guesses in your app's configuration with AI decisions to increase your app's revenue, user retention, or any other metric automatically.
+The heart of Improve AI is the *which()* statement. *which()* is like an AI if/then statement.
+
+```python
+greeting, decision_id = greetings_model.which('Hello', 'Howdy', 'Hola')
+```
+
+*which()* uses logic stored in a machine learning model, a decision model, to make the best choice.
+
+Decision models are easily trained by assigning rewards for positive outcomes. *which()* chooses the option that provides the highest expected reward given the current conditions.
+
+```python
+if success:
+   greetings_model.add_reward(1.0, decision_id)
+```
+
+When rewards are business metrics, such as revenue or user retention, the decisions will optimize to automatically improve those metrics over time.
+
+*That's like A/B testing on steroids.*
+
+However, unlike A/B testing, Improve AI may optionally use context to make the best decision.
+
+Custom context can be provided via *given()*:
+
+
+```python
+
+greeting, decision_id = greetings_model.given({"language": "cowboy"}) \
+                                       .which("Hello", "Howdy", "Hola")
+```
+
+Given the language is *cowboy*, the variant with the highest expected reward should be *"Howdy"* and the model would learn to make that choice.
+
+### Numbers Too
+
+What discount should we offer?
+
+```python
+discount, decision_id = discounts_model.which(0.1, 0.2, 0.3)
+```
+
+### Booleans
+
+Dynamically enable feature flags for best performance...
+
+```python
+enabled, decision_id = features_model.given(givens=example_attributes).which(True, False)
+```
+
+### Complex Objects
+
+```python
+theme_variants = [
+    { "textColor": "#000000", "backgroundColor": "#ffffff" },
+    { "textColor": "#F0F0F0", "backgroundColor": "#aaaaaa" }]
+
+theme, decision_id = themes_model.which(theme_variants)
+```
+
+Variants can be any JSON encodeable data structure of arbitrary complexity, including nested dictionaries, arrays, strings, numbers, nulls, and booleans.
+
+
+### Example: Optimizing an Upsell Offer
+
+Improve AI is powerful and flexible. Variants can be any JSON encodeable data structure including **strings**, 
+**numbers**, **booleans**, **lists**, and **dictionaries**.
+
+For a dungeon crawler game, say the user was purchasing an item using an In App Purchase. 
+We can use Improve AI to choose an additional product to display as an upsell offer during checkout. 
+With a few lines of code, we can train a model that will learn to optimize the upsell offer given the original product being purchased.
+
+```python
+from improveai import DecisionModel
+
+
+# create DecisionModel object
+upsell_model = DecisionModel(model_name='upsell_model', track_url=track_url)
+
+# load model from a path / url
+upsell_model_url = '<upsell model url>'
+upsell_model.load(model_url=upsell_model_url)
+
+product = {'name': 'red sword', 'price': 4.99}
+# create upsell Decision object
+upsell, upsell_decision_id = \
+    upsell_model.given(givens=product).\
+        which(*[{ "name": "gold", "quantity": 100, "price": 1.99 },
+                { "name": "diamonds", "quantity": 10, "price": 2.99 },
+                { "name": "red scabbard", "price": 0.99 }])
+```
+
+The product to be purchased is the red sword. Notice that the variants are dictionaries with a mix of string and numeric values.
+
+The rewards in this case might be any additional revenue from the upsell.
+
+```python
+upsell_purchased = True  # flag indicating if decision was correct
+
+if upsell_purchased:
+    # assign reward
+    upsell_model.add_reward(upsell['price'], decision_id=upsell_decision_id)
+```
+
+While it is reasonable to hypothesize that the red scabbard might be the best upsell offer to pair with the red sword, it is still a guess. Any time a guess is made on the value of a variable, instead use Improve AI to decide.
+
+*Replace guesses with AI decisions.*
+
+
+### Example: Performance Tuning
+
+In the 2000s I was writing a lot of video streaming code. 
+The initial motivation for Improve AI came out of my frustrations with attempting to 
+tune video streaming clients across heterogeneous networks.
+
+I was forced to make guesses on performance sensitive configuration defaults through 
+slow trial and error. My client configuration code maybe looked something like this:
+
+```python
+config = {"bufferSize": 2048,
+          "videoBitrate": 384000}
+```
+
+This is the code I wish I could have written:
+
+```python
+from itertools import product
+
+
+buffer_sizes = [1024, 2048, 4096, 8192]
+video_bit_rates = [256000, 384000, 512000]
+
+config, config_decision_id = \
+    config_model.which(*[{"bufferSize": bs, "videoBitrate": br} for bs, br in product(*[buffer_sizes, video_bit_rates])])
+```
+
+This example decides multiple variables simultaneously.
+This multi-variate mode jointly optimizes both variables for the highest expected reward.
+
+[//]: # (Notice that instead of a single list of variants, a dictionary mapping keys to lists of variants is provided to which. )
+
+The rewards in this case might be negative to penalize any stalls during video playback.
+
+
+```python
+if video_stalled:
+    config_model.add_reward(-0.001, decision_id=config_decision_id)
+```
+
+Improve AI frees us from having to overthink our configuration values during development. 
+We simply give it some reasonable variants and let it learn from real world usage.
+
+Look for places where you're relying on guesses or an executive decision and consider 
+instead directly optimizing for the outcomes you desire.
 
 ## Installation
 
@@ -73,227 +221,6 @@
 
 ```python
 from improveai import DecisionModel
-=======
-The heart of Improve AI is the *which()* statement. *which()* is like an AI if/then statement.
-
-```python
-greeting, decision_id = greetings_model.which('Hello', 'Howdy', 'Hola')
->>>>>>> 946c6d40
-```
-
-*which()* uses logic stored in a machine learning model, a decision model, to make the best choice.
-
-Decision models are easily trained by assigning rewards for positive outcomes. *which()* chooses the option that provides the highest expected reward given the current conditions.
-
-```python
-if success:
-   greetings_model.add_reward(1.0, decision_id)
-```
-
-When rewards are business metrics, such as revenue or user retention, the decisions will optimize to automatically improve those metrics over time.
-
-*That's like A/B testing on steroids.*
-
-However, unlike A/B testing, Improve AI may optionally use context to make the best decision.
-
-Custom context can be provided via *given()*:
-
-
-```python
-
-greeting, decision_id = greetings_model.given({"language": "cowboy"}) \
-                                       .which("Hello", "Howdy", "Hola")
-```
-
-Given the language is *cowboy*, the variant with the highest expected reward should be *"Howdy"* and the model would learn to make that choice.
-
-### Numbers Too
-
-What discount should we offer?
-
-```python
-discount, decision_id = discounts_model.which(0.1, 0.2, 0.3)
-```
-
-### Booleans
-
-Dynamically enable feature flags for best performance...
-
-```python
-enabled, decision_id = features_model.given(givens=example_attributes).which(True, False)
-```
-
-### Complex Objects
-
-```python
-theme_variants = [
-    { "textColor": "#000000", "backgroundColor": "#ffffff" },
-    { "textColor": "#F0F0F0", "backgroundColor": "#aaaaaa" }]
-
-theme, decision_id = themes_model.which(theme_variants)
-```
-
-Variants can be any JSON encodeable data structure of arbitrary complexity, including nested dictionaries, arrays, strings, numbers, nulls, and booleans.
-
-
-### Example: Optimizing an Upsell Offer
-
-Improve AI is powerful and flexible. Variants can be any JSON encodeable data structure including **strings**, 
-**numbers**, **booleans**, **lists**, and **dictionaries**.
-
-For a dungeon crawler game, say the user was purchasing an item using an In App Purchase. 
-We can use Improve AI to choose an additional product to display as an upsell offer during checkout. 
-With a few lines of code, we can train a model that will learn to optimize the upsell offer given the original product being purchased.
-
-```python
-from improveai import DecisionModel
-
-
-# create DecisionModel object
-upsell_model = DecisionModel(model_name='upsell_model', track_url=track_url)
-
-# load model from a path / url
-upsell_model_url = '<upsell model url>'
-upsell_model.load(model_url=upsell_model_url)
-
-product = {'name': 'red sword', 'price': 4.99}
-# create upsell Decision object
-upsell, upsell_decision_id = \
-    upsell_model.given(givens=product).\
-        which(*[{ "name": "gold", "quantity": 100, "price": 1.99 },
-                { "name": "diamonds", "quantity": 10, "price": 2.99 },
-                { "name": "red scabbard", "price": 0.99 }])
-```
-
-The product to be purchased is the red sword. Notice that the variants are dictionaries with a mix of string and numeric values.
-
-The rewards in this case might be any additional revenue from the upsell.
-
-```python
-upsell_purchased = True  # flag indicating if decision was correct
-
-if upsell_purchased:
-    # assign reward
-    upsell_model.add_reward(upsell['price'], decision_id=upsell_decision_id)
-```
-
-While it is reasonable to hypothesize that the red scabbard might be the best upsell offer to pair with the red sword, it is still a guess. Any time a guess is made on the value of a variable, instead use Improve AI to decide.
-
-*Replace guesses with AI decisions.*
-
-
-### Example: Performance Tuning
-
-In the 2000s I was writing a lot of video streaming code. 
-The initial motivation for Improve AI came out of my frustrations with attempting to 
-tune video streaming clients across heterogeneous networks.
-
-I was forced to make guesses on performance sensitive configuration defaults through 
-slow trial and error. My client configuration code maybe looked something like this:
-
-```python
-config = {"bufferSize": 2048,
-          "videoBitrate": 384000}
-```
-
-This is the code I wish I could have written:
-
-```python
-from itertools import product
-
-
-buffer_sizes = [1024, 2048, 4096, 8192]
-video_bit_rates = [256000, 384000, 512000]
-
-config, config_decision_id = \
-    config_model.which(*[{"bufferSize": bs, "videoBitrate": br} for bs, br in product(*[buffer_sizes, video_bit_rates])])
-```
-
-This example decides multiple variables simultaneously.
-This multi-variate mode jointly optimizes both variables for the highest expected reward.
-
-[//]: # (Notice that instead of a single list of variants, a dictionary mapping keys to lists of variants is provided to which. )
-
-The rewards in this case might be negative to penalize any stalls during video playback.
-
-
-```python
-if video_stalled:
-    config_model.add_reward(-0.001, decision_id=config_decision_id)
-```
-
-Improve AI frees us from having to overthink our configuration values during development. 
-We simply give it some reasonable variants and let it learn from real world usage.
-
-Look for places where you're relying on guesses or an executive decision and consider 
-instead directly optimizing for the outcomes you desire.
-
-## Installation
-
-
-#### Installation prerequisites
- - python 3.7+
- - in order to take advantage of fast feature encoding please install `gcc` and python headers: `python3-dev` or `python3-devel` (`sudo apt install gcc python3-dev` for apt and `sudo yum install gcc python3-devel` for yum or dnf)
- - for macOS it might be necessary to [build xgboost from sources](https://xgboost.readthedocs.io/en/stable/build.html) (otherwise `pip3 install xgboost` might fail)
- - if possible virtual environment (e.g. venv) usage is strongly encouraged
- - upgrading pip, wheel and packages is also a good idea:
-
-    `pip3 install --upgrade pip wheel build`
-
-
-
-#### Install with pip
-
-To install from pip simply use:
-
-`pip3 install improveai`
-
-#### pip's cache
-Fog big packages and small amount of RAM (e.g., 1 GB) pip's caching mechanism might cause Out Of Memory error resulting in 
-"Killed" error message on e.g. xgboost installation attempt. 
-To avoid this either purge pip's cache:
-
-`pip3 cache purge`
-
-or use `--no-cache-dir` flag
-
-
-#### Build and install from cloned git repo
-
-To install from cloned repo:     
- 1. clone repo: git clone https://github.com/improve-ai/python-sdk    
- 2. make sure you are in the cloned folder (python-sdk)    
- 3. activate your virtualenv (if you are using one, if not you can skip this step; using venv is advised)    
- 4. purge pip's cache:
-    
-    `pip3 cache purge`
-
- 5. install wheel and cmake:    
-    
-    `pip3 install --upgrade pip build wheel cmake --no-cache-dir`
-
- 6. install requirements:
-
-    `pip3 install -r requirements.txt --no-cache-dir`
-
- 7. to build package wheel call:
-
-    `python3 -m build`
-
- 8. install built wheel with pip:
-
-    `pip3 install dist/improveai-7.0.1*.whl`
-
-    where `*` represents system specific part of wheel name
-
-## Initialization
-
-[Gym](https://github.com/improve-ai/gym) needs new data (decisions and rewards) to train increasingly accurate models. 
-Initializing `DecisionModel()` with `track_url` allows DecisionModel() to send decisions and rewards directly to [gym's](https://github.com/improve-ai/gym)
-track endpoint. Easiest way to get started with deciding and rewarding is to import `DecisionModel` from `improveai`:
-
-```python
-from improveai import DecisionModel
 ```
 
 Possible `DecisionModel` initializations:
